--- conflicted
+++ resolved
@@ -4,411 +4,8 @@
 
 ### 服务功能
 
-<<<<<<< HEAD
 - 下载模型
 - API
-=======
-Get up and running with large language models.
-
-### macOS
-
-[Download](https://ollama.com/download/Ollama-darwin.zip)
-
-### Windows preview
-
-[Download](https://ollama.com/download/OllamaSetup.exe)
-
-### Linux
-
-```
-curl -fsSL https://ollama.com/install.sh | sh
-```
-
-[Manual install instructions](https://github.com/ollama/ollama/blob/main/docs/linux.md)
-
-### Docker
-
-The official [Ollama Docker image](https://hub.docker.com/r/ollama/ollama) `ollama/ollama` is available on Docker Hub.
-
-### Libraries
-
-- [ollama-python](https://github.com/ollama/ollama-python)
-- [ollama-js](https://github.com/ollama/ollama-js)
-
-## Quickstart
-
-To run and chat with [Llama 3.1](https://ollama.com/library/llama3.1):
-
-```
-ollama run llama3.1
-```
-
-## Model library
-
-Ollama supports a list of models available on [ollama.com/library](https://ollama.com/library 'ollama model library')
-
-Here are some example models that can be downloaded:
-
-| Model              | Parameters | Size  | Download                       |
-| ------------------ | ---------- | ----- | ------------------------------ |
-| Llama 3.1          | 8B         | 4.7GB | `ollama run llama3.1`          |
-| Llama 3.1          | 70B        | 40GB  | `ollama run llama3.1:70b`      |
-| Llama 3.1          | 405B       | 231GB | `ollama run llama3.1:405b`     |
-| Phi 3 Mini         | 3.8B       | 2.3GB | `ollama run phi3`              |
-| Phi 3 Medium       | 14B        | 7.9GB | `ollama run phi3:medium`       |
-| Gemma 2            | 2B         | 1.6GB | `ollama run gemma2:2b`         |
-| Gemma 2            | 9B         | 5.5GB | `ollama run gemma2`            |
-| Gemma 2            | 27B        | 16GB  | `ollama run gemma2:27b`        |
-| Mistral            | 7B         | 4.1GB | `ollama run mistral`           |
-| Moondream 2        | 1.4B       | 829MB | `ollama run moondream`         |
-| Neural Chat        | 7B         | 4.1GB | `ollama run neural-chat`       |
-| Starling           | 7B         | 4.1GB | `ollama run starling-lm`       |
-| Code Llama         | 7B         | 3.8GB | `ollama run codellama`         |
-| Llama 2 Uncensored | 7B         | 3.8GB | `ollama run llama2-uncensored` |
-| LLaVA              | 7B         | 4.5GB | `ollama run llava`             |
-| Solar              | 10.7B      | 6.1GB | `ollama run solar`             |
-
-> [!NOTE]
-> You should have at least 8 GB of RAM available to run the 7B models, 16 GB to run the 13B models, and 32 GB to run the 33B models.
-
-## Customize a model
-
-### Import from GGUF
-
-Ollama supports importing GGUF models in the Modelfile:
-
-1. Create a file named `Modelfile`, with a `FROM` instruction with the local filepath to the model you want to import.
-
-   ```
-   FROM ./vicuna-33b.Q4_0.gguf
-   ```
-
-2. Create the model in Ollama
-
-   ```
-   ollama create example -f Modelfile
-   ```
-
-3. Run the model
-
-   ```
-   ollama run example
-   ```
-
-### Import from PyTorch or Safetensors
-
-See the [guide](docs/import.md) on importing models for more information.
-
-### Customize a prompt
-
-Models from the Ollama library can be customized with a prompt. For example, to customize the `llama3.1` model:
-
-```
-ollama pull llama3.1
-```
-
-Create a `Modelfile`:
-
-```
-FROM llama3.1
-
-# set the temperature to 1 [higher is more creative, lower is more coherent]
-PARAMETER temperature 1
-
-# set the system message
-SYSTEM """
-You are Mario from Super Mario Bros. Answer as Mario, the assistant, only.
-"""
-```
-
-Next, create and run the model:
-
-```
-ollama create mario -f ./Modelfile
-ollama run mario
->>> hi
-Hello! It's your friend Mario.
-```
-
-For more examples, see the [examples](examples) directory. For more information on working with a Modelfile, see the [Modelfile](docs/modelfile.md) documentation.
-
-## CLI Reference
-
-### Create a model
-
-`ollama create` is used to create a model from a Modelfile.
-
-```
-ollama create mymodel -f ./Modelfile
-```
-
-### Pull a model
-
-```
-ollama pull llama3.1
-```
-
-> This command can also be used to update a local model. Only the diff will be pulled.
-
-### Remove a model
-
-```
-ollama rm llama3.1
-```
-
-### Copy a model
-
-```
-ollama cp llama3.1 my-model
-```
-
-### Multiline input
-
-For multiline input, you can wrap text with `"""`:
-
-```
->>> """Hello,
-... world!
-... """
-I'm a basic program that prints the famous "Hello, world!" message to the console.
-```
-
-### Multimodal models
-
-```
-ollama run llava "What's in this image? /Users/jmorgan/Desktop/smile.png"
-The image features a yellow smiley face, which is likely the central focus of the picture.
-```
-
-### Pass the prompt as an argument
-
-```
-$ ollama run llama3.1 "Summarize this file: $(cat README.md)"
- Ollama is a lightweight, extensible framework for building and running language models on the local machine. It provides a simple API for creating, running, and managing models, as well as a library of pre-built models that can be easily used in a variety of applications.
-```
-
-### Show model information
-
-```
-ollama show llama3.1
-```
-
-### List models on your computer
-
-```
-ollama list
-```
-
-### Start Ollama
-
-`ollama serve` is used when you want to start ollama without running the desktop application.
-
-## Building
-
-See the [developer guide](https://github.com/ollama/ollama/blob/main/docs/development.md)
-
-### Running local builds
-
-Next, start the server:
-
-```
-./ollama serve
-```
-
-Finally, in a separate shell, run a model:
-
-```
-./ollama run llama3.1
-```
-
-## REST API
-
-Ollama has a REST API for running and managing models.
-
-### Generate a response
-
-```
-curl http://localhost:11434/api/generate -d '{
-  "model": "llama3.1",
-  "prompt":"Why is the sky blue?"
-}'
-```
-
-### Chat with a model
-
-```
-curl http://localhost:11434/api/chat -d '{
-  "model": "llama3.1",
-  "messages": [
-    { "role": "user", "content": "why is the sky blue?" }
-  ]
-}'
-```
-
-See the [API documentation](./docs/api.md) for all endpoints.
-
-## Community Integrations
-
-### Web & Desktop
-
-- [Open WebUI](https://github.com/open-webui/open-webui)
-- [Enchanted (macOS native)](https://github.com/AugustDev/enchanted)
-- [Hollama](https://github.com/fmaclen/hollama)
-- [Lollms-Webui](https://github.com/ParisNeo/lollms-webui)
-- [LibreChat](https://github.com/danny-avila/LibreChat)
-- [Bionic GPT](https://github.com/bionic-gpt/bionic-gpt)
-- [HTML UI](https://github.com/rtcfirefly/ollama-ui)
-- [Saddle](https://github.com/jikkuatwork/saddle)
-- [Chatbot UI](https://github.com/ivanfioravanti/chatbot-ollama)
-- [Chatbot UI v2](https://github.com/mckaywrigley/chatbot-ui)
-- [Typescript UI](https://github.com/ollama-interface/Ollama-Gui?tab=readme-ov-file)
-- [Minimalistic React UI for Ollama Models](https://github.com/richawo/minimal-llm-ui)
-- [Ollamac](https://github.com/kevinhermawan/Ollamac)
-- [big-AGI](https://github.com/enricoros/big-AGI/blob/main/docs/config-local-ollama.md)
-- [Cheshire Cat assistant framework](https://github.com/cheshire-cat-ai/core)
-- [Amica](https://github.com/semperai/amica)
-- [chatd](https://github.com/BruceMacD/chatd)
-- [Ollama-SwiftUI](https://github.com/kghandour/Ollama-SwiftUI)
-- [Dify.AI](https://github.com/langgenius/dify)
-- [MindMac](https://mindmac.app)
-- [NextJS Web Interface for Ollama](https://github.com/jakobhoeg/nextjs-ollama-llm-ui)
-- [Msty](https://msty.app)
-- [Chatbox](https://github.com/Bin-Huang/Chatbox)
-- [WinForm Ollama Copilot](https://github.com/tgraupmann/WinForm_Ollama_Copilot)
-- [NextChat](https://github.com/ChatGPTNextWeb/ChatGPT-Next-Web) with [Get Started Doc](https://docs.nextchat.dev/models/ollama)
-- [Alpaca WebUI](https://github.com/mmo80/alpaca-webui)
-- [OllamaGUI](https://github.com/enoch1118/ollamaGUI)
-- [OpenAOE](https://github.com/InternLM/OpenAOE)
-- [Odin Runes](https://github.com/leonid20000/OdinRunes)
-- [LLM-X](https://github.com/mrdjohnson/llm-x) (Progressive Web App)
-- [AnythingLLM (Docker + MacOs/Windows/Linux native app)](https://github.com/Mintplex-Labs/anything-llm)
-- [Ollama Basic Chat: Uses HyperDiv Reactive UI](https://github.com/rapidarchitect/ollama_basic_chat)
-- [Ollama-chats RPG](https://github.com/drazdra/ollama-chats)
-- [QA-Pilot](https://github.com/reid41/QA-Pilot) (Chat with Code Repository)
-- [ChatOllama](https://github.com/sugarforever/chat-ollama) (Open Source Chatbot based on Ollama with Knowledge Bases)
-- [CRAG Ollama Chat](https://github.com/Nagi-ovo/CRAG-Ollama-Chat) (Simple Web Search with Corrective RAG)
-- [RAGFlow](https://github.com/infiniflow/ragflow) (Open-source Retrieval-Augmented Generation engine based on deep document understanding)
-- [StreamDeploy](https://github.com/StreamDeploy-DevRel/streamdeploy-llm-app-scaffold) (LLM Application Scaffold)
-- [chat](https://github.com/swuecho/chat) (chat web app for teams)
-- [Lobe Chat](https://github.com/lobehub/lobe-chat) with [Integrating Doc](https://lobehub.com/docs/self-hosting/examples/ollama)
-- [Ollama RAG Chatbot](https://github.com/datvodinh/rag-chatbot.git) (Local Chat with multiple PDFs using Ollama and RAG)
-- [BrainSoup](https://www.nurgo-software.com/products/brainsoup) (Flexible native client with RAG & multi-agent automation)
-- [macai](https://github.com/Renset/macai) (macOS client for Ollama, ChatGPT, and other compatible API back-ends)
-- [Olpaka](https://github.com/Otacon/olpaka) (User-friendly Flutter Web App for Ollama)
-- [OllamaSpring](https://github.com/CrazyNeil/OllamaSpring) (Ollama Client for macOS)
-- [LLocal.in](https://github.com/kartikm7/llocal) (Easy to use Electron Desktop Client for Ollama)
-- [Ollama with Google Mesop](https://github.com/rapidarchitect/ollama_mesop/) (Mesop Chat Client implementation with Ollama)
-- [Kerlig AI](https://www.kerlig.com/) (AI writing assistant for macOS)
-- [AI Studio](https://github.com/MindWorkAI/AI-Studio)
-- [Sidellama](https://github.com/gyopak/sidellama) (browser-based LLM client)
-- [LLMStack](https://github.com/trypromptly/LLMStack) (No-code multi-agent framework to build LLM agents and workflows)
-- [BoltAI for Mac](https://boltai.com) (AI Chat Client for Mac)
-- [Harbor](https://github.com/av/harbor) (Containerized LLM Toolkit with Ollama as default backend)
-
-### Terminal
-
-- [oterm](https://github.com/ggozad/oterm)
-- [Ellama Emacs client](https://github.com/s-kostyaev/ellama)
-- [Emacs client](https://github.com/zweifisch/ollama)
-- [gen.nvim](https://github.com/David-Kunz/gen.nvim)
-- [ollama.nvim](https://github.com/nomnivore/ollama.nvim)
-- [ollero.nvim](https://github.com/marco-souza/ollero.nvim)
-- [ollama-chat.nvim](https://github.com/gerazov/ollama-chat.nvim)
-- [ogpt.nvim](https://github.com/huynle/ogpt.nvim)
-- [gptel Emacs client](https://github.com/karthink/gptel)
-- [Oatmeal](https://github.com/dustinblackman/oatmeal)
-- [cmdh](https://github.com/pgibler/cmdh)
-- [ooo](https://github.com/npahlfer/ooo)
-- [shell-pilot](https://github.com/reid41/shell-pilot)
-- [tenere](https://github.com/pythops/tenere)
-- [llm-ollama](https://github.com/taketwo/llm-ollama) for [Datasette's LLM CLI](https://llm.datasette.io/en/stable/).
-- [typechat-cli](https://github.com/anaisbetts/typechat-cli)
-- [ShellOracle](https://github.com/djcopley/ShellOracle)
-- [tlm](https://github.com/yusufcanb/tlm)
-- [podman-ollama](https://github.com/ericcurtin/podman-ollama)
-- [gollama](https://github.com/sammcj/gollama)
-- [Ollama eBook Summary](https://github.com/cognitivetech/ollama-ebook-summary/)
-
-### Database
-
-- [MindsDB](https://github.com/mindsdb/mindsdb/blob/staging/mindsdb/integrations/handlers/ollama_handler/README.md) (Connects Ollama models with nearly 200 data platforms and apps)
-- [chromem-go](https://github.com/philippgille/chromem-go/blob/v0.5.0/embed_ollama.go) with [example](https://github.com/philippgille/chromem-go/tree/v0.5.0/examples/rag-wikipedia-ollama)
-
-### Package managers
-
-- [Pacman](https://archlinux.org/packages/extra/x86_64/ollama/)
-- [Helm Chart](https://artifacthub.io/packages/helm/ollama-helm/ollama)
-- [Guix channel](https://codeberg.org/tusharhero/ollama-guix)
-- [Nix package](https://search.nixos.org/packages?channel=24.05&show=ollama&from=0&size=50&sort=relevance&type=packages&query=ollama)
-- [Flox](https://flox.dev/blog/ollama-part-one)
-
-### Libraries
-
-- [LangChain](https://python.langchain.com/docs/integrations/llms/ollama) and [LangChain.js](https://js.langchain.com/docs/modules/model_io/models/llms/integrations/ollama) with [example](https://js.langchain.com/docs/use_cases/question_answering/local_retrieval_qa)
-- [Firebase Genkit](https://firebase.google.com/docs/genkit/plugins/ollama)
-- [LangChainGo](https://github.com/tmc/langchaingo/) with [example](https://github.com/tmc/langchaingo/tree/main/examples/ollama-completion-example)
-- [LangChain4j](https://github.com/langchain4j/langchain4j) with [example](https://github.com/langchain4j/langchain4j-examples/tree/main/ollama-examples/src/main/java)
-- [LangChainRust](https://github.com/Abraxas-365/langchain-rust) with [example](https://github.com/Abraxas-365/langchain-rust/blob/main/examples/llm_ollama.rs)
-- [LlamaIndex](https://gpt-index.readthedocs.io/en/stable/examples/llm/ollama.html)
-- [LiteLLM](https://github.com/BerriAI/litellm)
-- [OllamaSharp for .NET](https://github.com/awaescher/OllamaSharp)
-- [Ollama for Ruby](https://github.com/gbaptista/ollama-ai)
-- [Ollama-rs for Rust](https://github.com/pepperoni21/ollama-rs)
-- [Ollama-hpp for C++](https://github.com/jmont-dev/ollama-hpp)
-- [Ollama4j for Java](https://github.com/amithkoujalgi/ollama4j)
-- [ModelFusion Typescript Library](https://modelfusion.dev/integration/model-provider/ollama)
-- [OllamaKit for Swift](https://github.com/kevinhermawan/OllamaKit)
-- [Ollama for Dart](https://github.com/breitburg/dart-ollama)
-- [Ollama for Laravel](https://github.com/cloudstudio/ollama-laravel)
-- [LangChainDart](https://github.com/davidmigloz/langchain_dart)
-- [Semantic Kernel - Python](https://github.com/microsoft/semantic-kernel/tree/main/python/semantic_kernel/connectors/ai/ollama)
-- [Haystack](https://github.com/deepset-ai/haystack-integrations/blob/main/integrations/ollama.md)
-- [Elixir LangChain](https://github.com/brainlid/langchain)
-- [Ollama for R - rollama](https://github.com/JBGruber/rollama)
-- [Ollama for R - ollama-r](https://github.com/hauselin/ollama-r)
-- [Ollama-ex for Elixir](https://github.com/lebrunel/ollama-ex)
-- [Ollama Connector for SAP ABAP](https://github.com/b-tocs/abap_btocs_ollama)
-- [Testcontainers](https://testcontainers.com/modules/ollama/)
-- [Portkey](https://portkey.ai/docs/welcome/integration-guides/ollama)
-- [PromptingTools.jl](https://github.com/svilupp/PromptingTools.jl) with an [example](https://svilupp.github.io/PromptingTools.jl/dev/examples/working_with_ollama)
-- [LlamaScript](https://github.com/Project-Llama/llamascript)
-
-### Mobile
-
-- [Enchanted](https://github.com/AugustDev/enchanted)
-- [Maid](https://github.com/Mobile-Artificial-Intelligence/maid)
-
-### Extensions & Plugins
-
-- [Raycast extension](https://github.com/MassimilianoPasquini97/raycast_ollama)
-- [Discollama](https://github.com/mxyng/discollama) (Discord bot inside the Ollama discord channel)
-- [Continue](https://github.com/continuedev/continue)
-- [Obsidian Ollama plugin](https://github.com/hinterdupfinger/obsidian-ollama)
-- [Logseq Ollama plugin](https://github.com/omagdy7/ollama-logseq)
-- [NotesOllama](https://github.com/andersrex/notesollama) (Apple Notes Ollama plugin)
-- [Dagger Chatbot](https://github.com/samalba/dagger-chatbot)
-- [Discord AI Bot](https://github.com/mekb-turtle/discord-ai-bot)
-- [Ollama Telegram Bot](https://github.com/ruecat/ollama-telegram)
-- [Hass Ollama Conversation](https://github.com/ej52/hass-ollama-conversation)
-- [Rivet plugin](https://github.com/abrenneke/rivet-plugin-ollama)
-- [Obsidian BMO Chatbot plugin](https://github.com/longy2k/obsidian-bmo-chatbot)
-- [Cliobot](https://github.com/herval/cliobot) (Telegram bot with Ollama support)
-- [Copilot for Obsidian plugin](https://github.com/logancyang/obsidian-copilot)
-- [Obsidian Local GPT plugin](https://github.com/pfrankov/obsidian-local-gpt)
-- [Open Interpreter](https://docs.openinterpreter.com/language-model-setup/local-models/ollama)
-- [Llama Coder](https://github.com/ex3ndr/llama-coder) (Copilot alternative using Ollama)
-- [Ollama Copilot](https://github.com/bernardo-bruning/ollama-copilot) (Proxy that allows you to use ollama as a copilot like Github copilot)
-- [twinny](https://github.com/rjmacarthy/twinny) (Copilot and Copilot chat alternative using Ollama)
-- [Wingman-AI](https://github.com/RussellCanfield/wingman-ai) (Copilot code and chat alternative using Ollama and Hugging Face)
-- [Page Assist](https://github.com/n4ze3m/page-assist) (Chrome Extension)
-- [AI Telegram Bot](https://github.com/tusharhero/aitelegrambot) (Telegram bot using Ollama in backend)
-- [AI ST Completion](https://github.com/yaroslavyaroslav/OpenAI-sublime-text) (Sublime Text 4 AI assistant plugin with Ollama support)
-- [Discord-Ollama Chat Bot](https://github.com/kevinthedang/discord-ollama) (Generalized TypeScript Discord Bot w/ Tuning Documentation)
-- [Discord AI chat/moderation bot](https://github.com/rapmd73/Companion) Chat/moderation bot written in python. Uses Ollama to create personalities.
-- [Headless Ollama](https://github.com/nischalj10/headless-ollama) (Scripts to automatically install ollama client & models on any OS for apps that depends on ollama server)
-
-### Supported backends
->>>>>>> 56346ccf
 
 - [llama.cpp](https://github.com/ggerganov/llama.cpp) project founded by Georgi Gerganov.
-- [ollama](https://github.com/ollama/ollama) get up and running with large language models locally.+- [ollama](https://github.com/uppercaveman/ollama-server) get up and running with large language models locally.