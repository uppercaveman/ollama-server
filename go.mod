--- conflicted
+++ resolved
@@ -1,12 +1,8 @@
 module github.com/uppercaveman/ollama-server
 
-<<<<<<< HEAD
-go 1.22
+go 1.22.0
 
-toolchain go1.22.2
-=======
-go 1.22.0
->>>>>>> 7ca71a6b
+toolchain go1.22.3
 
 require (
 	github.com/containerd/console v1.0.3
@@ -25,6 +21,7 @@
 
 require (
 	github.com/nlpodyssey/gopickle v0.3.0
+	github.com/ollama/ollama v0.1.37
 	github.com/pdevine/tensor v0.0.0-20240510204454-f88f4562727c
 )
 
@@ -37,12 +34,7 @@
 	github.com/cloudwego/iasm v0.2.0 // indirect
 	github.com/davecgh/go-spew v1.1.1 // indirect
 	github.com/gogo/protobuf v1.3.2 // indirect
-<<<<<<< HEAD
-	github.com/google/flatbuffers v1.12.1 // indirect
-=======
 	github.com/google/flatbuffers v24.3.25+incompatible // indirect
-	github.com/kr/text v0.2.0 // indirect
->>>>>>> 7ca71a6b
 	github.com/mattn/go-runewidth v0.0.14 // indirect
 	github.com/pkg/errors v0.9.1 // indirect
 	github.com/pmezard/go-difflib v1.0.0 // indirect
